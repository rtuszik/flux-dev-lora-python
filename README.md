--- conflicted
+++ resolved
@@ -83,33 +83,7 @@
    python main.py
    ```
 
-<<<<<<< HEAD
-3. Open `http://localhost:8080` in your browser
-
-4. Choose a model, set your options, enter a prompt, and generate images
-
-## Docker
-**Docker is currently experimental.**
-
-### Docker Compose
-```yaml
-services:
-  replicate-flux-lora:
-    image: ghcr.io/rtuszik/replicate-flux-lora:latest
-    container_name: replicate-flux-lora
-    environment:
-      - REPLICATE_API_TOKEN=${REPLICATE_API_TOKEN}
-    ports:
-      - "8080:8080"
-    volumes:
-      - ${HOST_OUTPUT_DIR}:/app/output
-    restart: unless-stopped
-```
-Replace `${REPLICATE_API_TOKEN}` with your actual Replicate API key.
-Replace `${HOST_OUTPUT_DIR}` with the directory on your host machine where you want to save generated images.
-=======
 6. Open `http://localhost:8080` in your browser
->>>>>>> a4882d31
 
 ## Need help?
 Check out Replicate's guide on fine-tuning Flux:
