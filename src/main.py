import sys

<<<<<<< HEAD
=======
from config import get_api_key
>>>>>>> 1b2b013c
from gui import create_gui
from loguru import logger
from nicegui import ui
from replicate_api import ImageGenerator

logger.remove()
logger.add(
    sys.stderr, format="{time} {level} {message}", filter="my_module", level="INFO"
)
logger.add(
    "main.log", rotation="10 MB", format="{time} {level} {message}", level="INFO"
)


logger.info("Initializing ImageGenerator")
generator = ImageGenerator()


api_key = get_api_key()
if api_key:
    generator.set_api_key(api_key)
else:
    logger.warning("No Replicate API Key found. Please set it in the settings.")

logger.info("Creating and setting up GUI")


@ui.page("/")
async def main_page():
    await create_gui(generator)
    logger.info("NiceGUI server is running")


logger.info("Starting NiceGUI server")

ui.run(title="Replicate Flux LoRA", port=8080, favicon="🚀")<|MERGE_RESOLUTION|>--- conflicted
+++ resolved
@@ -1,9 +1,6 @@
 import sys
 
-<<<<<<< HEAD
-=======
 from config import get_api_key
->>>>>>> 1b2b013c
 from gui import create_gui
 from loguru import logger
 from nicegui import ui
